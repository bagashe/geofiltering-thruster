--- conflicted
+++ resolved
@@ -1,10 +1,7 @@
 ## Unreleased
 
-<<<<<<< HEAD
 * Accept comma-separated `TLS_DOMAIN` to support multiple domains (#28)
-=======
 * Set in the outbound request `X-Forwarded-For` (to the client IP address), `X-Forwarded-Host` (to the host name requested by the client), and `X-Forwarded-Proto` (to "http" or "https" depending on whether the inbound request was made on a TLS-enabled connection) (#29)
->>>>>>> ec8c5f6b
 
 ## v0.1.4 / 2024-04-26
 
